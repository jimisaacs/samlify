--- conflicted
+++ resolved
@@ -1,10 +1,6 @@
 {
   "name": "express-saml2",
-<<<<<<< HEAD
-  "version": "2.0.0",
-=======
-  "version": "1.3.3",
->>>>>>> 0eeb2987
+  "version": "2.0.0-alpha",
   "description": "High-level API for Single Sign On (SAML 2.0)",
   "main": "index.js",
   "keywords": [
@@ -38,10 +34,7 @@
     "lodash": "^3.10.0",
     "node-forge": "^0.6.34",
     "node-rsa": "^0.2.24",
-<<<<<<< HEAD
     "typescript": "^2.0.3",
-=======
->>>>>>> 0eeb2987
     "uuid": "^3.0.1",
     "xml": "^1.0.0",
     "xml-crypto": "0.8.2",
